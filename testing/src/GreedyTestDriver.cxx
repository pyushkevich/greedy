#include <GreedyAPI.h>
#include <CommandLineHelper.h>
#include <itksys/SystemTools.hxx>
#include <itkMatrixOffsetTransformBase.h>
#include <GreedyException.h>
#include <lddmm_data.h>
#include <itkLabelOverlapMeasuresImageFilter.h>
#include <itkVectorIndexSelectionCastImageFilter.h>
#include <MultiImageRegistrationHelper.h>
#include <OneDimensionalInPlaceAccumulateFilter.h>
#include <FastLinearInterpolator.h>
#include <MultiComponentWeightedNCCImageMetric.h>
#include <itkMultiThreaderBase.h>
#include "TetraMeshConstraints.h"
#include "DifferentiableScalingAndSquaring.h"
#include "GreedyMeshIO.h"
#include "vtkUnstructuredGrid.h"
#include "itkTimeProbe.h"

// Global variable storing the test data root
std::string data_root;

int usage()
{
  printf("test_greedy: GreedyReg test executable\n");
  printf("usage: \n");
  printf("  test_greedy <command> [options] \n");
  printf("commands: \n");
  printf("  phantom <1|2|3> <1|2|3> <NCC|NMI|SSD> <6|12> <0|1> \n");
  printf("        : run block phantom tests with selected fixed and moving phantoms\n");
  printf("          metric, affine degrees of freedom and masking. \n");
  printf("  masked_interpolation_test <2|3>\n");
  printf("        : test FastLinearInterpolator gradients in 2D or 3D. \n");
  printf("  ncc_gradient_vs_matlab <0|1>\n");
  printf("        : test new (2021) NCC metric gradients vs. MATLAB code. \n");
  printf("          0 for unweighted, 1 for weighted\n");
  printf("  grad_metric_phi <2|3> <eps> <tol> <greedy_opts>\n");
  printf("        : check gradients of various metrics with respect to phi\n");
  printf("          Greedy options: -i, -it, -id, -m, -gm, -mm \n");
  printf("  grad_metric_aff <2|3> <eps> <tol> <greedy_opts>\n");
  printf("        : check gradients of various metrics with respect to affine transforms\n");
  printf("          Greedy options: -i, -ia, -m, -gm, -mm \n");
  printf("  reg_2d_3d <aff|def> <metric_value> <tol> <greedy_opts>\n");
  printf("        : Test 2D/3D registration using phantom images\n");
  printf("          Greedy options: -i, -ia, -m, -n \n");
<<<<<<< HEAD
=======
  printf("  tet_jac_reg <2|3> [refimage] [mesh] \n");
  printf("        : Test derivatives of the tetrahedral jacobian regularization term\n");
  printf("  comp_layer <2|3> \n");
  printf("        : Test derivatives of the warp composition layer\n");
  printf("  ssq_layer <2|3> [noise_amplitude==8.0] [noise_sigma=1.0] \n");
  printf("        : Test derivatives of the scaling and squaring layer\n");
  printf("  svf_smoothness_reg <2|3>\n");
  printf("        : Test derivatives of SVF smoothness regularizer\n");
  printf("  fast_smoothing <2|3> <fn_src> <fn_target> <sigma>\n");
  printf("        : Test fast smoothing code\n");
  printf("  image_lbgfs\n");
  printf("        : Test image lbgfs code\n");
>>>>>>> a4725771
  return -1;
}

std::string GetFileName(const char *pattern, ...)
{
  // Fill out the filename
  va_list args;
  va_start(args, pattern);
  char filename_local[2048];
  vsprintf(filename_local, pattern, args);
  va_end(args);

  // Prepend the root
  return itksys::SystemTools::CollapseFullPath(filename_local, data_root);
}

/**
 * Test FastLinearInterpolator to make sure it returns correct gradients in
 * masked regions.
 */
template <unsigned int VDim = 3>
int RunMaskedInterpolationTest()
{
  typedef LDDMMData<double, VDim> LDDMMType;

  // Create a 40x40 reference image
  itk::Size<VDim> size;
  for(unsigned int d = 0; d < VDim; d++)
    size[d] = 40;
  typename LDDMMType::ImagePointer ref_space = LDDMMType::ImageType::New();
  ref_space->SetRegions(typename LDDMMType::RegionType(size));

  // Create an image to interpolate
  typename LDDMMType::CompositeImagePointer M = LDDMMType::new_cimg(ref_space, 1);

  // Set some random values at scattered locations
  vnl_random randy;
  for(unsigned int k = 0; k < M->GetPixelContainer()->Size() / 10; k++)
    {
    itk::Index<VDim> pos;
    for(unsigned int d = 0; d < VDim; d++)
      pos[d] = randy.lrand32(0, size[d]-1);

    typename LDDMMType::CompositeImageType::InternalPixelType val = randy.drand32(0, 256);
    typename LDDMMType::CompositeImageType::PixelType pixel(&val, 1);
    M->SetPixel(pos, pixel);
    }

  // Smooth the image
  typename LDDMMType::Vec sigma; sigma.Fill(2.0);
  LDDMMType::cimg_smooth(M, M, sigma);

  // Create a random mask
  typename LDDMMType::ImagePointer W = LDDMMType::new_img(ref_space);
  for(unsigned int k = 0; k < W->GetPixelContainer()->Size() / 10; k++)
    {
    itk::Index<VDim> pos;
    for(unsigned int d = 0; d < VDim; d++)
      pos[d] = randy.lrand32(0, size[d]-1);

    typename LDDMMType::ImageType::PixelType pixel = 1;
    W->SetPixel(pos, pixel);
    }

  // Dilate to create actual mask (smooth and threshold works fine)
  LDDMMType::img_smooth(W, W, typename LDDMMType::Vec(3.0));
  LDDMMType::img_threshold_in_place(W, 0.1, 1.1, 1.0, 0.0);

  // Multiply the moving image by the mask, so that we consistently return W*M for
  // outside pixels and zero-mask pixels
  itk::ImageRegionIteratorWithIndex<typename LDDMMType::CompositeImageType> it_M(M, M->GetBufferedRegion());
  itk::ImageRegionIteratorWithIndex<typename LDDMMType::ImageType> it_W(W, W->GetBufferedRegion());
  while(!it_M.IsAtEnd())
    {
    it_M.Set(it_M.Get() * it_W.Get());
    ++it_M; ++it_W;
    }

  // Create a fast interpolator
  typedef FastLinearInterpolator<
      typename LDDMMType::CompositeImageType, double, VDim,
      typename LDDMMType::ImageType> InterpType;

  // Create interpolator
  InterpType interp(M, W);

  // Status
  int retval = 0;

  // Sample at various locations inside and outside of the image
  int n_inside = 0, n_border = 0, n_outside = 0;
  for(unsigned int s = 0; s < 1000; s++)
    {
    // Random location
    vnl_vector<double> cix(VDim);
    for(unsigned int d = 0; d < VDim; d++)
      cix[d] = randy.drand32(-4.0, size[d] + 4.0);

    // Interpolate moving image and gradient
    vnl_vector<typename InterpType::OutputComponentType> M_grad(VDim, 0.0);
    typename InterpType::OutputComponentType M_sample, *M_grad_ptr = M_grad.data_block();
    auto status = interp.InterpolateWithGradient(cix.data_block(), &M_sample, &M_grad_ptr);

    // Ingore outside voxels, gradient is messed up there
    if(status == InterpType::OUTSIDE)
      {
      n_outside++;
      // continue;
      }
    else if(status == InterpType::BORDER)
      {
      n_border++;
      }
    else
      {
      n_inside++;
      }

    // Get mask value and gradient
    vnl_vector<double> W_grad(VDim, 0.0);
    double W_sample = interp.GetMaskAndGradient(W_grad.data_block());

    // Compute numerical gradient of both
    double eps = 1.0e-5, tol = 1.0e-3;
    double err_m = 0.0, err_w = 0.0;

    // Numeric gradients
    vnl_vector<double> M_num(VDim, 0.0), W_num(VDim, 0.0);
    for(unsigned int d = 0; d < VDim; d++)
      {
      vnl_vector<double> cix1 = cix; cix1[d] -= eps;
      vnl_vector<double> cix2 = cix; cix2[d] += eps;
      typename InterpType::OutputComponentType m1 = 0.0, m2 = 0.0;
      double w1 = 0.0, w2 = 0.0;

      interp.Interpolate(cix1.data_block(), &m1);
      w1 = interp.GetMask();

      interp.Interpolate(cix2.data_block(), &m2);
      w2 = interp.GetMask();

      M_num[d] = (m2 - m1) / (2*eps);
      W_num[d] = (w2 - w1) / (2*eps);

      err_m += fabs(M_grad[d] - M_num[d]);
      err_w += fabs(W_grad[d] - W_num[d]);
      }

    if(err_m > tol || err_w > tol)
      {
      std::cerr << "Derivative error at sample " << s << " index " << cix
                << " M = " << M_sample << " W = " << W_sample
                << " err_M = " << err_m
                << " err_W = " << err_w
                << std::endl;
      std::cerr << "  Grad_M  An: " << M_grad << "  Nu: " << M_num << std::endl;
      std::cerr << "  Grad_W  An: " << W_grad << "  Nu: " << W_num << std::endl;
      retval = -1;
      }
    }

  if(!retval)
    std::cout
        << "Success ("
        << "inside: " << n_inside
        << "; border: " << n_border
        << "; outside: " << n_outside << ")"
        << std::endl;

  return retval ;
}

int RunPhantomTest(CommandLineHelper &cl)
{
  // Set up greedy parameters for this test
  GreedyParameters gp;
  gp.dim = 3;
  gp.mode = GreedyParameters::AFFINE;

  // Which phantom to use
  int phantom_fixed_idx = cl.read_integer();
  int phantom_moving_idx = cl.read_integer();

  // Read the metric - this determines which image pair to use
  std::string metric = cl.read_string();
  int dof = cl.read_integer();
  int use_mask = cl.read_integer();

  // Configure the degrees of freedom
  if(metric == "NCC")
    {
    gp.metric = GreedyParameters::NCC;
    gp.metric_radius = std::vector<int>(3, 2);
    }
  else if(metric == "WNCC")
    {
    gp.metric = GreedyParameters::WNCC;
    gp.metric_radius = std::vector<int>(3, 2);
    }
  else if(metric == "SSD")
    gp.metric = GreedyParameters::SSD;
  else if(metric == "NMI")
    gp.metric = GreedyParameters::NMI;

  // Set up the input filenames
  std::string fn_fix = GetFileName("phantom%02d_fixed.nii.gz", phantom_fixed_idx);
  std::string fn_mov = GetFileName("phantom%02d_moving.nii.gz", phantom_moving_idx);
  std::string fn_mask = GetFileName("phantom01_mask.nii.gz");

  gp.input_groups.back().inputs.push_back(ImagePairSpec(fn_fix, fn_mov));
  if(use_mask)
    gp.input_groups.back().fixed_mask = fn_mask;

  gp.affine_dof = dof == 6 ? GreedyParameters::DOF_RIGID : (
                               dof == 7 ? GreedyParameters::DOF_SIMILARITY :
                                          GreedyParameters::DOF_AFFINE);

  // Set number of steps
  gp.iter_per_level = {{100, 60, 20}};

  // Store transform somewhere
  gp.output = "my_transform";

  // Run the affine registration
  typedef GreedyApproach<3> GreedyAPI;
  typedef GreedyAPI::LinearTransformType TransformType;
  GreedyAPI api_reg;

  // Output transform
  TransformType::Pointer tran = TransformType::New();
  api_reg.AddCachedOutputObject("my_transform", tran.GetPointer());

  // Report parameters
  std::cout << "Running affine registration with parameters " << gp.GenerateCommandLine() << std::endl;

  // Run the optimization
  api_reg.Run(gp);

  std::cout << "Affine registration complete" << std::endl;

  // Phantom source and ground truth transform
  std::string fn_source = GetFileName("phantom01_source.nii.gz");
  std::string fn_true_rigid = GetFileName("phantom01_rigid.mat");

  // Load the original image
  typedef GreedyAPI::LDDMMType LDDMMType;
  LDDMMType::CompositeImagePointer img_source = LDDMMType::cimg_read(fn_source.c_str());

  // Set reslicing parameters
  GreedyParameters gp_res;
  gp_res.dim = 3;
  gp_res.mode = GreedyParameters::RESLICE;

  gp_res.reslice_param.ref_image = fn_fix;
  gp_res.reslice_param.images.push_back(
        ResliceSpec("my_source", "my_resliced", InterpSpec(InterpSpec::LABELWISE, 0.1)));

  gp_res.reslice_param.transforms.push_back(TransformSpec("my_transform"));
  gp_res.reslice_param.transforms.push_back(TransformSpec(fn_true_rigid));

  // Allocate the result image
  typedef GreedyAPI::CompositeImageType CImageType;
  typedef itk::Image<short,3> LabelImageType;
  LabelImageType::Pointer img_reslice = LabelImageType::New();

  GreedyAPI api_reslice;
  api_reslice.AddCachedInputObject("my_source", img_source.GetPointer());
  api_reslice.AddCachedInputObject("my_transform", tran.GetPointer());
  api_reslice.AddCachedOutputObject("my_resliced", img_reslice.GetPointer());

  // Report parameters
  std::cout << "Running reslicing with parameters " << gp_res.GenerateCommandLine() << std::endl;

  api_reslice.Run(gp_res);
  std::cout << "Reslicing complete" << std::endl;

  typedef itk::VectorIndexSelectionCastImageFilter<CImageType, LabelImageType> CastFilter;
  CastFilter::Pointer fltCastSource = CastFilter::New();
  fltCastSource->SetInput(img_source);
  fltCastSource->SetIndex(0);
  fltCastSource->Update();
  std::cout << fltCastSource->GetOutput()->GetBufferedRegion() << std::endl;
  std::cout << img_reslice->GetBufferedRegion() << std::endl;

  // Compute the generalized dice overlap
  typedef itk::LabelOverlapMeasuresImageFilter<LabelImageType> OverlapFilter;
  OverlapFilter::Pointer fltOverlap = OverlapFilter::New();
  fltOverlap->SetSourceImage(fltCastSource->GetOutput());
  fltOverlap->SetTargetImage(img_reslice);
  fltOverlap->UpdateLargestPossibleRegion();

  // Get the Dice overlap
  double gen_dice = fltOverlap->GetDiceCoefficient();
  std::cout << "Generalized Dice after registration: " << gen_dice << std::endl;
  if(gen_dice < 0.92)
    {
    std::cout << "Test failed, insufficient Dice" << std::endl;
    return -1;
    }
  else return 0;
}

template <unsigned int VDim>
std::string printf_index(const char *format, itk::Index<VDim> index)
{
  std::string result;
  for(unsigned int i = 0; i < VDim; i++)
    {
    char buf[256];
    sprintf(buf, format, index[i]);
    result += buf;
    if(i < VDim - 1)
      result += ",";
    }
  return result;
}

template <unsigned int VDim, typename T>
std::string printf_vec(const char *format, T *arr)
{
  std::string result;
  for(unsigned int i = 0; i < VDim; i++)
    {
    char buf[256];
    sprintf(buf, format, arr[i]);
    result += buf;
    if(i < VDim - 1)
      result += ",";
    }
  return result;
}

int BasicWeightedNCCGradientTest(bool weighted)
{
  itk::MultiThreaderBase::SetGlobalMaximumNumberOfThreads(1);
  itk::MultiThreaderBase::SetGlobalDefaultNumberOfThreads(1);

  // Fixed and moving values from MATLAB
  double F[] = {
    2.113031e+00, -3.101215e-01, -3.471530e-01, -1.320801e+00, 2.162966e-01,
    5.459689e-01, 1.370024e+00, 8.066662e-01, 6.574276e-01, 2.767253e-01,
    1.226758e+00, 4.277553e-01, -1.156259e+00, -1.076492e+00, -8.767345e-01,
    5.533616e-01, 1.579562e+00, 1.219700e+00, 2.123254e+00, 2.615404e-01,
    6.205432e-01, 1.165775e+00, -8.470456e-02, -6.608801e-01, -1.019336e-01,
    1.038028e+00, 1.210400e+00, 7.068342e-01, 9.945488e-01, -8.603150e-01,
    -2.029896e+00, 1.148114e+00, 1.795308e+00, -2.387594e+00, -3.709374e-02,
    1.338605e-01, 5.942942e-01, -1.633092e+00, 1.729625e+00, 3.522852e-01,
    6.835319e-01, 5.943463e-04, 1.190853e+00, -1.224254e+00, -7.837978e-01,
    -8.645776e-01, -1.310285e-01, -1.331426e-01, 7.973239e-01, -1.654186e+00};

  double M[] = {
    2.916250e-02, -1.509852e+00, 7.208623e-01, 1.019153e+00, 6.266861e-02,
    -1.003633e+00, -4.145445e-02, -3.256169e-01, 1.065722e+00, 3.084227e-01,
    -2.546284e-01, -4.698158e-01, 2.934224e-01, -1.706190e+00, -5.690751e-01,
    7.496825e-01, 1.847690e+00, 2.835588e-01, 2.671740e+00, 7.121727e-01,
    1.072848e+00, -1.155038e-02, -6.153552e-01, 5.367157e-01, 5.604590e-03,
    -1.378147e+00, -1.083360e+00, 1.144130e+00, -1.391504e-02, 1.689501e+00,
    1.630319e+00, 8.642794e-02, -6.570671e-01, 8.015981e-01, -1.635533e-01,
    -1.893970e-03, -4.032401e-01, -6.377865e-01, 1.951104e-01, -3.930638e-01,
    4.793461e-01, 1.058682e+00, 5.882104e-01, 9.996348e-01, -1.126601e+00,
    6.517136e-01, -3.994088e-01, 8.355329e-01, 1.635483e+00, -6.955057e-01};

  double W[] = {
    1.957950e-01, 2.945013e-01, 6.269999e-01, 8.622311e-02, 1.429450e-01,
    5.158265e-01, 6.893413e-01, 8.566258e-01, 6.473617e-01, 5.816187e-01,
    7.111160e-01, 2.524169e-01, 9.001597e-01, 4.422937e-01, 2.052082e-02,
    9.596610e-01, 6.522254e-01, 5.132063e-01, 6.823564e-01, 4.895404e-01,
    9.264902e-01, 5.158798e-01, 7.215988e-02, 5.675083e-01, 6.152432e-01,
    9.415463e-01, 4.153634e-01, 2.644400e-01, 9.739317e-02, 4.858442e-01,
    4.646629e-01, 2.975932e-02, 6.942775e-01, 7.169471e-01, 7.298114e-01,
    4.143510e-01, 1.509884e-02, 9.089752e-01, 7.893787e-01, 1.651992e-01,
    3.127860e-01, 6.109453e-01, 3.644903e-01, 1.560386e-01, 1.773038e-01,
    8.678897e-01, 2.900947e-01, 5.851796e-01, 4.539949e-01, 4.111781e-01
  };

  // Metric computation mask (-gm equivalent)
  double K[] = {
    1, 1, 1, 1, 1,
    1, 1, 1, 1, 1,
    1, 1, 1, 1, 1,
    1, 1, 1, 1, 1,
    1, 1, 0, 0, 0,
    0, 0, 0, 0, 0,
    0, 0, 1, 1, 1,
    1, 1, 1, 1, 1,
    1, 1, 1, 1, 1,
    0, 0, 0, 0, 0};

  // Expected NCC and grad
  double expected_NCC_unw[] = {
    2.191734e-02, -4.686602e-02, -4.689990e-02, -3.523790e-01, -5.125640e-01,
    -5.055979e-01, 2.746831e-04, -4.532824e-03, -2.465061e-01, -5.062250e-02,
    -2.544271e-02, 7.996050e-02, 4.980022e-02, 2.196680e-01, 6.996894e-01,
    8.121999e-01, 7.931090e-01, 6.271049e-01, 5.748011e-01, 3.513032e-01,
    6.314152e-01, 2.657034e-03, 0, 0, 0,
    0, 0, 0, 0, 0,
    0, 0, -7.536540e-01, -7.952989e-01, -9.636332e-01,
    -2.401571e-01, 6.672283e-01, 6.234391e-01, 4.795613e-01, 1.788605e-01,
    -4.141935e-02, -1.729231e-01, 4.338921e-02, 2.322679e-02, 1.020001e-03,
    0, 0, 0, 0, 0};

  double expected_Gradient_unw[] = {
    -7.931726e-01, -8.890974e-01, 5.681757e-03, 9.513810e-01, -2.459646e-01,
    -4.508113e-01, -4.315916e-01, -1.255892e-01, -2.088492e-01, 4.116573e-01,
    -2.114728e-01, 2.278992e-01, 2.346085e+00, -9.872185e-03, -7.339386e-01,
    -4.921512e-02, -2.819553e-01, 3.258282e+00, -6.645711e-01, -3.861992e-01,
    5.766248e-01, -3.170130e-01, -7.935631e-02, 2.782447e-02, 0,
    0, 0, 0, 0, 0,
    -2.459917e-01, -6.717985e-01, 1.940539e-01, 7.625819e-01, -1.291876e-01,
    3.724049e-01, -5.650816e-01, -2.302952e+00, -9.892850e-01, 4.828562e-01,
    -1.186675e-01, 1.636822e-01, 3.388455e-01, 1.495978e+00, -1.261360e-01,
    6.263267e-02, 5.878134e-03, 0, 0, 0};

  double expected_NCC_wgt[] = {
    -3.387199e-06, -7.008272e-04, -8.822945e-04, -3.494058e-02, -5.015853e-02,
    -3.836841e-03, 1.449632e-04, -4.290233e-03, -1.121110e-01, -5.188574e-02,
    -9.400475e-03, 3.520195e-03, 1.874769e-04, 6.177238e-02, 2.203093e-01,
    2.208611e-01, 2.288297e-01, 2.995991e-01, 2.633902e-01, 1.546403e-01,
    1.571882e-01, -2.455656e-03, 0, 0, 0,
    0, 0, 0, 0, 0,
    0, 0, -2.253506e-01, -2.575235e-01, -2.574806e-01,
    -4.077543e-02, 3.064733e-01, 1.896074e-01, 1.492842e-01, 8.882288e-02,
    -7.555127e-02, -1.883038e-02, 2.868920e-03, 4.256522e-03, -8.818908e-05,
    0, 0, 0, 0, 0};

  double expected_Gradient_wgt[] = {
    -2.528125e-02, -1.329148e-01, 8.359985e-02, 4.259147e-02, -1.541739e-02,
    -7.276558e-02, -1.552503e-01, -1.459809e-01, -8.088831e-02, 2.298587e-01,
    7.944193e-02, -1.273084e-02, 3.623903e-01, -2.268911e-01, -4.689008e-02,
    -3.271123e-01, -2.504951e-01, 1.671103e+00, -4.946397e-01, 2.022376e-02,
    3.372227e-02, -2.516246e-03, 8.430814e-02, 2.404325e-02, 0,
    0, 0, 0, 0, 0,
    5.992563e-02, -4.320686e-01, 1.330648e-01, 1.425765e-01, 1.107269e-01,
    2.091409e-02, -3.343489e-01, -2.935259e-01, -3.762383e-01, 8.257934e-02,
    -8.143800e-02, 9.420128e-02, 4.291498e-02, 1.379273e-01, 1.024425e-02,
    1.082144e-02, 7.409055e-04, 0, 0, 0};

  // Generate images from this data
  typedef LDDMMData<double, 2> LDDMMType;

  // Create a reference space
  typedef itk::Image<unsigned char, 2> RefImageType;
  RefImageType::Pointer ref = RefImageType::New();
  RefImageType::RegionType region;
  region.SetSize(0, 50);
  region.SetSize(1, 1);
  ref->SetRegions(region);

  // Set metric radius
  itk::Size<2> radius = {{2,0}};

  // Load test data
  LDDMMType::CompositeImagePointer fix = LDDMMType::new_cimg(ref.GetPointer(), 1);
  LDDMMType::CompositeImagePointer mov = LDDMMType::new_cimg(ref.GetPointer(), 1);
  LDDMMType::ImagePointer wgt = LDDMMType::new_img(ref.GetPointer());
  LDDMMType::ImagePointer ncc_mask = LDDMMType::new_img(ref.GetPointer());
  for(unsigned int i = 0; i < 50; i++)
    {
    if(weighted)
      {
      // The filter expects the iterator to return (m*w, w) pairs, so to match
      // matlab we multiply m by w here
      wgt->GetBufferPointer()[i] = W[i];
      mov->GetBufferPointer()[i] = M[i] * W[i];
      }
    else
      {
      mov->GetBufferPointer()[i] = M[i];
      }
    fix->GetBufferPointer()[i] = F[i];
    ncc_mask->GetBufferPointer()[i] = K[i];
    }

  // Process the ncc mask like in MultiImageOpticalFlowHelper
  LDDMMType::img_threshold_in_place(ncc_mask, 0.5, 1e100, 0.5, 0);
  LDDMMType::ImagePointer mask_copy = LDDMMType::new_img(ref.GetPointer());
  LDDMMType::img_copy(ncc_mask, mask_copy);
  LDDMMType::ImagePointer mask_accum =
      AccumulateNeighborhoodSumsInPlace(mask_copy.GetPointer(), radius);
  LDDMMType::img_threshold_in_place(mask_accum, 0.25, 1e100, 0.5, 0);
  LDDMMType::img_add_in_place(ncc_mask, mask_accum);

  // Create zero deformation
  LDDMMType::VectorImagePointer phi = LDDMMType::new_vimg(ref.GetPointer());

  // Create outputs
  LDDMMType::ImagePointer nccmap = LDDMMType::new_img(ref.GetPointer());
  LDDMMType::VectorImagePointer grad = LDDMMType::new_vimg(ref.GetPointer());

  // Create the filter
  typedef DefaultMultiComponentImageMetricTraits<double, 2> TraitsType;
  typedef MultiComponentWeightedNCCImageMetric<TraitsType> MetricType;

  // Create the working image, filter will allocate
  LDDMMType::CompositeImagePointer work = LDDMMType::CompositeImageType::New();

  // Run the filter
  MetricType::Pointer metric = MetricType::New();
  metric->SetFixedImage(fix);
  metric->SetMovingImage(mov);
  metric->SetFixedMaskImage(ncc_mask);
  metric->SetDeformationField(phi);
  metric->SetWeights(vnl_vector<float>(1, 1.0));
  metric->SetComputeGradient(true);
  metric->GetMetricOutput()->Graft(nccmap);
  metric->GetDeformationGradientOutput()->Graft(grad);
  metric->SetRadius(radius);
  metric->SetWorkingImage(work);

  // Set the moving mask image for weighted mode
  if(weighted)
    {
    metric->SetWeighted(weighted);
    metric->SetWeightScalingExponent(2);
    metric->SetMovingMaskImage(wgt);
    }

  metric->Update();

  // Check the results
  double test_eps = 1e-5;
  int status = 0;
  double *expected_NCC = weighted ? expected_NCC_wgt : expected_NCC_unw;
  double *expected_Gradient = weighted ? expected_Gradient_wgt : expected_Gradient_unw;
  for(unsigned int i = 0; i < 50; i++)
    {
    itk::Index<2> pos = {{i,0}};
    if(fabs(nccmap->GetPixel(pos) - expected_NCC[i]) > test_eps)
      {
      std::cerr << "NCC mismatch: expected " <<
                   expected_NCC[i] << " got " <<
                   nccmap->GetPixel(pos) << std::endl;
      status = -1;
      }
    if(fabs(grad->GetPixel(pos)[0] - expected_Gradient[i]) > test_eps)
      {
      std::cerr << "Gradient mismatch: expected " <<
                   expected_Gradient[i] << " got " <<
                   grad->GetPixel(pos)[0] << std::endl;
      status = -1;
      }
    }

  if(status == 0)
    std::cout << "Success" << std::endl;

  return status;
}

template <unsigned int VDim>
int RunMetricVoxelwiseGradientTest(CommandLineHelper &cl)
{
  // Set up greedy parameters for this test
  GreedyParameters gp;
  gp.dim = VDim;
  gp.mode = GreedyParameters::GREEDY;

  // Read required parameters
  double epsilon = cl.read_double();
  double tol = cl.read_double();

  bool minimization_mode = true;

  // List of greedy commands that are recognized by this test command
  std::set<std::string> greedy_cmd {
    "-m", "-threads", "-i", "-it", "-gm", "-mm", "-ia", "-bg", "-id"
  };

  // Parse the parameters
  std::string arg;
  while(cl.read_command(arg))
    {
    if(greedy_cmd.find(arg) != greedy_cmd.end())
      gp.ParseCommandLine(arg, cl);
    else
      throw GreedyException("Unknown test parameter: %s", arg.c_str());
    }

  // Create a helper
  typedef GreedyApproach<VDim> GreedyAPI;
  typedef typename GreedyAPI::LDDMMType LDDMMType;
  GreedyAPI api;
  typename GreedyAPI::OFHelperType of_helper;

  // Configure threading
  api.ConfigThreads(gp);

  // Initialize for one level
  of_helper.SetDefaultPyramidFactors(1);

  // Read the data
  api.ReadImages(gp, of_helper, true);

  // Generate the initial deformation field
  typename GreedyAPI::ImageBaseType *refspace = of_helper.GetReferenceSpace(0);
  typename GreedyAPI::VectorImagePointer phi = GreedyAPI::LDDMMType::new_vimg(refspace);
  typename GreedyAPI::VectorImagePointer grad_metric = GreedyAPI::LDDMMType::new_vimg(refspace);
  typename GreedyAPI::ImagePointer img_metric_1 = GreedyAPI::LDDMMType::new_img(refspace);
  typename GreedyAPI::ImagePointer img_metric_2 = GreedyAPI::LDDMMType::new_img(refspace);

  // Initialize phi to some dummy value
  api.LoadInitialTransform(gp, of_helper, 0, phi);

  // Report RMS displacement
  double rms = sqrt(LDDMMType::vimg_euclidean_norm_sq(phi) / phi->GetBufferedRegion().GetNumberOfPixels());
  printf("RMS displacement: %12.8f\n", rms);

  // Compute the metric and gradient, using minimization mode, which should ensure that
  // the gradient is scaled correctly relative to the metric
  MultiComponentMetricReport metric_report;
  api.EvaluateMetricForDeformableRegistration(gp, of_helper, 0, phi, metric_report, img_metric_1, grad_metric, 1.0, minimization_mode);

  // Interpolator to figure out what kind of sample it is
  typedef FastLinearInterpolator<
      typename LDDMMType::CompositeImageType, double, VDim,
      typename LDDMMType::ImageType> InterpType;

  InterpType interp(of_helper.GetMovingComposite(0, 0));

  // Choose a set of locations to evaluate the metric
  unsigned int n_samples = 20;
  struct SampleData {
    itk::Index<VDim> pos;
    double fixed_value = 0.0, moving_value = 0.0, weight_value = 0.0;
    double fixed_mask_value = 0.0;
    double mask_vol = 0.0;
    typename GreedyAPI::VectorImageType::PixelType f1, f2, df_analytic, df_numeric;
    vnl_vector_fixed<double, VDim> grad_W, grad_WM;
    typename InterpType::InOut status;
  };
  std::vector<SampleData> samples(n_samples);

  // Sample random vectors
  vnl_random rnd(12345);
  unsigned int kind = 0;
  for(unsigned int is = 0; is < n_samples; is++)
    {
    SampleData &s = samples[is];

    // Alternate inside, border, and outside samples
    typename InterpType::InOut wanted_status = (typename InterpType::InOut) (kind++ % 3);

    // Iterate until we get a sample with the right status
    for(unsigned int attempt = 0; attempt < 1000; attempt++)
      {
      // Initialize the sample to default values
      s = SampleData();

      // Create a random sample
      for(unsigned int k = 0; k < VDim; k++)
        s.pos[k] = rnd.lrand32(0, refspace->GetBufferedRegion().GetSize(k)-1);

      // Check the fixed mask
      s.fixed_mask_value = of_helper.GetFixedMask(0, 0) ? of_helper.GetFixedMask(0, 0)->GetPixel(s.pos) : 1.0;

      // Look up phi at this location
      typename GreedyAPI::VectorImageType::PixelType s_phi = phi->GetPixel(s.pos);
      vnl_vector<double> cix(VDim, 0.0);
      for(unsigned int k = 0; k < VDim; k++)
        cix[k] = s.pos[k] + s_phi[k];

      s.fixed_value = of_helper.GetFixedComposite(0, 0)->GetPixel(s.pos)[0];

      double *p_grad_wm = s.grad_WM.data_block();
      s.status = interp.InterpolateWithGradient(cix.data_block(), &s.moving_value, &p_grad_wm);
      switch(s.status)
        {
        case InterpType::INSIDE:
          s.weight_value = 1.0; break;
        case InterpType::OUTSIDE:
          s.weight_value = 0.0; break;
        case InterpType::BORDER:
          s.weight_value = interp.GetMaskAndGradient(s.grad_W.data_block()); break;
        }

      if(s.status == wanted_status && s.fixed_mask_value > 0)
        break;
      }

    s.mask_vol = metric_report.MaskVolume;

    // Some scaling is unaccounted for
    s.df_analytic = grad_metric->GetPixel(s.pos);

    // if(gp.metric == GreedyParameters::SSD)
    //  s.df_analytic *= -2.0;

    }

  // Compute numerical derivative approximation
  int retval = 0;
  for(auto &s : samples)
    {
    auto orig = phi->GetPixel(s.pos);
    for(unsigned int k = 0; k < VDim; k++)
      {
      auto def1 = orig, def2 = orig;
      def1[k] -= epsilon;
      phi->SetPixel(s.pos, def1);
      api.EvaluateMetricForDeformableRegistration(gp, of_helper, 0, phi, metric_report, img_metric_1, grad_metric, 1.0, minimization_mode);
      double v1 = metric_report.TotalPerPixelMetric;

      def2[k] += epsilon;
      phi->SetPixel(s.pos, def2);
      api.EvaluateMetricForDeformableRegistration(gp, of_helper, 0, phi, metric_report, img_metric_2, grad_metric, 1.0, minimization_mode);
      double v2 = metric_report.TotalPerPixelMetric;

      // We scale by the central mask volume (so that we are actually testing the TotalPerPixelMetric
      // but reporting in units of the whole metric
      if(minimization_mode)
        s.df_numeric[k] = (v2 - v1) / (2 * epsilon);
      else
        s.df_numeric[k] = s.mask_vol * ((v2-v1) / (2 * epsilon));

      phi->SetPixel(s.pos, orig);
      }

    // Compute the relative error
    vnl_vector<double> rel_err_comp(VDim);
    for(unsigned int d = 0; d < VDim; d++)
      rel_err_comp[d] = fabs(s.df_analytic[d] - s.df_numeric[d]) / (0.5 * (fabs(s.df_analytic[d]) + fabs(s.df_numeric[d])) + 1e-6);
    double rel_err_sup = rel_err_comp.inf_norm();

    // Print the comparison
    const char *status_names[] = { "INSIDE", "OUTSIDE", "BORDER" };
    printf("Sample [%s] (%7s)  Num: %s  Anl: %s   Err: %12.9f\n",
           printf_index("%03ld", s.pos).c_str(),
           status_names[s.status],
           printf_vec<VDim,double>("%12.9f", s.df_numeric.GetVnlVector().data_block()).c_str(),
           printf_vec<VDim,double>("%12.9f", s.df_analytic.GetVnlVector().data_block()).c_str(),
           rel_err_sup);

    /*
    std::cout << "W      : " << s.weight_value << std::endl;
    std::cout << "WM     : " << s.moving_value << std::endl;
    std::cout << "Grad-W : " << s.grad_W << std::endl;
    std::cout << "Grad-WM: " << s.grad_WM << std::endl;
    */

    if(rel_err_sup > tol)
      retval = -1;
    }

  // Check using variational derivatives
  vnl_random randy;
  for(unsigned int i = 0; i < 5; i++)
    {
    // Compute the gradient - previous calls have corrupted it
    grad_metric->FillBuffer(typename LDDMMType::Vec(0.0));
    api.EvaluateMetricForDeformableRegistration(gp, of_helper, 0, phi, metric_report, img_metric_1, grad_metric, 1.0, minimization_mode);

    // Create a variation
    typename GreedyAPI::VectorImagePointer variation = GreedyAPI::LDDMMType::new_vimg(refspace);
    LDDMMType::vimg_add_gaussian_noise_in_place(variation, 6.0);
    LDDMMType::vimg_smooth(variation, variation, 8.0);
    typename LDDMMType::ImagePointer idot = LDDMMType::new_img(phi, 0.0);
    LDDMMType::vimg_euclidean_inner_product(idot, grad_metric, variation);
    double ana_deriv = LDDMMType::img_voxel_sum(idot);

    char buffer[256];
    sprintf(buffer, "/tmp/variation%d.nii.gz", i);
    LDDMMType::vimg_write(variation, buffer);

    // Compute numeric derivatives
    LDDMMType::vimg_add_scaled_in_place(phi, variation, epsilon);
    api.EvaluateMetricForDeformableRegistration(gp, of_helper, 0, phi, metric_report, img_metric_1, grad_metric, 1.0, minimization_mode);
    double v2 = metric_report.TotalPerPixelMetric;
    LDDMMType::vimg_add_scaled_in_place(phi, variation, -2.0 * epsilon);
    api.EvaluateMetricForDeformableRegistration(gp, of_helper, 0, phi, metric_report, img_metric_1, grad_metric, 1.0, minimization_mode);
    double v1 = metric_report.TotalPerPixelMetric;
    LDDMMType::vimg_add_scaled_in_place(phi, variation, epsilon);

    // We scale by the central mask volume (so that we are actually testing the TotalPerPixelMetric
    // but reporting in units of the whole metric
    double num_deriv = (minimization_mode)
      ? (v2 - v1) / (2 * epsilon)
      : metric_report.MaskVolume * ((v2-v1) / (2 * epsilon));

    // Compute relative difference
    double rel_diff = 2.0 * std::fabs(ana_deriv - num_deriv) / (std::fabs(ana_deriv) + std::fabs(num_deriv));

    // Compute the difference between the two derivatives
    printf("Variation %d  ANA: %12.8g  NUM: %12.8g  RELDIF: %12.8f\n", i, ana_deriv, num_deriv, rel_diff);

    if(rel_diff > tol)
      retval = -1;
    }

  if(retval == 0)
    std::cout << "Success" << std::endl;

  return retval;
}

template <unsigned int VDim>
int RunAffineGradientTest(CommandLineHelper &cl)
{
  // Set up greedy parameters for this test
  GreedyParameters gp;
  gp.dim = VDim;
  gp.mode = GreedyParameters::GREEDY;

  // Read required parameters
  gp.deriv_epsilon = cl.read_double();
  double tol = cl.read_double();

  // List of greedy commands that are recognized by this test command
  std::set<std::string> greedy_cmd {
    "-m", "-threads", "-i", "-ia", "-gm", "-mm", "-bg"
  };

  // Parse the parameters
  std::string arg;
  while(cl.read_command(arg))
    {
    if(greedy_cmd.find(arg) != greedy_cmd.end())
      gp.ParseCommandLine(arg, cl);
    else
      throw GreedyException("Unknown test parameter: %s", arg.c_str());
    }

  // Create a helper
  typedef GreedyApproach<VDim> GreedyAPI;
  GreedyAPI api;
  typename GreedyAPI::OFHelperType of_helper;

  // Configure threading
  api.ConfigThreads(gp);

  // Initialize for one level
  of_helper.SetDefaultPyramidFactors(1);

  // Add random sampling jitter for affine stability at voxel edges
  of_helper.SetJitterSigma(gp.affine_jitter);

  // Read the data
  api.ReadImages(gp, of_helper, false);

  // Create a cost function
  typedef AbstractAffineCostFunction<VDim, double> AbstractAffineCostFunction;
  AbstractAffineCostFunction *acf = api.CreateAffineCostFunction(gp, of_helper, 0);

  // Initialize the transform
  typename GreedyAPI::LinearTransformType::Pointer tLevel = GreedyAPI::LinearTransformType::New();
  api.InitializeAffineTransform(gp, of_helper, acf, tLevel);

  // Debug the derivatives
  int retval = api.CheckAffineDerivatives(gp, of_helper, acf, tLevel, 0, tol);

  if(retval == 0)
    std::cout << "Success" << std::endl;

  return retval;
}

int RunReg2D3D(CommandLineHelper &cl)
{
  // Set up greedy parameters for this test
  GreedyParameters gp;
  gp.dim = 3;

  // Read mode, etc
  auto mode = cl.read_string();
  if(mode == "def")
    gp.mode = GreedyParameters::GREEDY;
  else if(mode == "aff")
    gp.mode = GreedyParameters::AFFINE;
  else
    throw GreedyException("Unknown mode parameter: %s", mode.c_str());

  // Read required parameters
  double target_value = cl.read_double();
  double tol = cl.read_double();

  // List of greedy commands that are recognized by this test command
  std::set<std::string> greedy_cmd {
    "-m", "-threads", "-i", "-ia", "-m", "-n"
  };

  // Parse the parameters
  std::string arg;
  while(cl.read_command(arg))
    {
    if(greedy_cmd.find(arg) != greedy_cmd.end())
      gp.ParseCommandLine(arg, cl);
    else
      throw GreedyException("Unknown test parameter: %s", arg.c_str());
    }

  // Create a helper
  typedef GreedyApproach<3> GreedyAPI;
  GreedyAPI api;

  // Configure threading
  api.ConfigThreads(gp);

  // Set values specific to 2D/3D
  gp.flag_zero_last_dim = true;
  if(gp.mode == GreedyParameters::GREEDY)
    {
    gp.reference_space_padding = std::vector<int>(3, 0);
    gp.reference_space_padding[2] = 4;
    gp.background = atof("NaN");
    api.RunDeformable(gp);
    }
  else
    {
    api.RunAffine(gp);
    }

  double final_metric = api.GetLastMetricReport().TotalPerPixelMetric;
  std::cout << "Final metric: " << final_metric << " vs. target value: " << target_value << std::endl;
  int rc = std::fabs(final_metric - target_value) < tol;
  std::cout << "Test " << (rc ? "Succeeded" : "Failed") << std::endl;
  return rc;
}

<<<<<<< HEAD
=======
template <unsigned int VDim>
int
RunTetraJacobianRegularizationTest(std::string fn_refspace, std::string fn_mesh)
{
  typedef TetraMeshConstraints<double, VDim> TMC;
  vtkSmartPointer<vtkUnstructuredGrid> tetra;
  typename TMC::ImageBaseType::Pointer refspace;
  if(fn_refspace.size())
    refspace = LDDMMData<double, VDim>::cimg_read(fn_refspace.c_str());
  if(fn_mesh.size())
    {
    vtkSmartPointer<vtkPointSet> point_set = ReadMesh(fn_mesh.c_str());
    tetra = dynamic_cast<vtkUnstructuredGrid *>(point_set.GetPointer());
    }

  return TMC::TestDerivatives(refspace, tetra) ? 0 : -1;
}

template <unsigned int VDim>
int
RunDifferentiableScalingAndSquaringTest(double noise_amplitude = 8.0, double noise_sigma = 1.0)
{
  typedef ScalingAndSquaringLayer<VDim, double> SSQLayer;
  return SSQLayer::TestDerivatives(noise_amplitude, noise_sigma) ? 0 : -1;
}

template <unsigned int VDim>
int
RunDifferentiableSelfCompositionTest()
{
  typedef DisplacementSelfCompositionLayer<VDim, double> CompLayer;
  return CompLayer::TestDerivatives() ? 0 : -1;
}

template <unsigned int VDim>
int
RunSVFSmoothnessRegularizerTest()
{
  typedef DisplacementFieldSmoothnessLoss<VDim, double> Layer;
  return Layer::TestDerivatives() ? 0 : -1;
}

#include <itkTimeProbe.h>

template <unsigned int VDim>
int
RunFastGaussianSmoothingTest(std::string fn_source, std::string fn_target, double sigma_vox)
{
  typedef LDDMMData<double, VDim> LDDMMType;
  typename LDDMMType::Vec sigma; sigma.Fill(sigma_vox);
  itk::TimeProbe probe_fast, probe_baseline;

  // Create a sigma specification
  typename LDDMMType::SmoothingSigmas sigma_spec(sigma_vox, false);

  // Run the baseline filter
  auto src_bl = LDDMMType::cimg_read(fn_source.c_str());
  probe_baseline.Start();
  LDDMMType::cimg_smooth(src_bl, src_bl, sigma_spec, LDDMMType::ITK_RECURSIVE);
  probe_baseline.Stop();

  // Run the experimental code
  auto src = LDDMMType::cimg_read(fn_source.c_str());
  probe_fast.Start();
  LDDMMType::cimg_smooth(src, src, sigma_spec, LDDMMType::FAST_ZEROPAD);
  probe_fast.Stop();
  LDDMMType::cimg_write(src, fn_target.c_str());

  // Report times
  std::cout << "Baseline time: " << probe_baseline.GetTotal() << std::endl;
  std::cout << "Fast code time: " << probe_fast.GetTotal() << std::endl;

  return 0;
}

#include <vnl/algo/vnl_lbfgs.h>
class RosenbrockFunction : public vnl_cost_function
{
public:
  RosenbrockFunction() : vnl_cost_function(100) {}

  virtual void compute(vnl_vector<double> const& x_flat, double *f, vnl_vector<double>* g_flat)
    {
    // Compute the function
    *f = 0.0;
    for(unsigned int i = 1; i < 100; i++)
      {
      // Forward pass
      double a = x_flat[i] - x_flat[i-1] * x_flat[i-1];
      double b = 1.0 - x_flat[i-1];
      *f += 100 * a * a + b * b;

      // Backward pass
      double df_da = 200 * a;
      double df_db = 2 * b;
      if(g_flat)
        {
        (*g_flat)[i-1] -= df_db;
        (*g_flat)[i-1] -= 2 * x_flat[i-1] * df_da;
        (*g_flat)[i] += df_da;
        }
      }
    }
};

int RunImageLBGFSTest()
{
  typedef ImageLBFGS<2, double> Optimizer;
  typedef typename Optimizer::VectorImageType VectorImageType;
  typedef typename Optimizer::VectorImagePointer VectorImagePointer;
  typedef typename Optimizer::LDDMMType LDDMMType;
  typedef typename LDDMMType::Vec Vec;

  // Set the number of vectors
  unsigned int n = 50;

  // The VNL function that we will wrap around
  RosenbrockFunction rfun;

  // We need a sample optimization problem
  auto closure = [n, &rfun](const VectorImageType *x, VectorImageType *grad) -> double
    {
    // Unpack the image into a flat array of vectors
    const Vec *x_vec = x->GetBufferPointer();
    Vec *g_vec = grad->GetBufferPointer();

    vnl_vector<double> x_flat(2 * n), g_flat(2 * n);
    for(unsigned int i = 0; i < n; i++)
      {
      x_flat[i * 2] = x_vec[i][0];
      x_flat[i * 2 + 1] = x_vec[i][1];
      g_flat[i * 2] = 0.0;
      g_flat[i * 2 + 1] = 0.0;
      }

    // Compute the function
    double f;
    rfun.compute(x_flat, &f, &g_flat);

    for(unsigned int i = 0; i < n; i++)
      {
      g_vec[i][0] = g_flat[i * 2];
      g_vec[i][1] = g_flat[i * 2 + 1];
      }

    return f;
    };

  // Run VNL optimization
  vnl_lbfgs vnlopt(rfun);
  vnlopt.set_trace(true);
  vnlopt.set_max_function_evals(100);
  vnl_vector<double> x0(100); x0.fill(0.1);
  vnlopt.minimize(x0);


  // Create a starting point and a gradient vector storage
  typename LDDMMType::RegionType region;
  typename LDDMMType::RegionType::SizeType sz = {{n, 1}};
  region.SetSize(sz);
  VectorImagePointer x = VectorImageType::New();
  x->SetRegions(region);
  x->Allocate();
  x->FillBuffer(Vec(0.1));
  VectorImagePointer g = LDDMMType::new_vimg(x);

  // Create the optimizer
  Optimizer opt;
  double opt_value;
  for(unsigned int i = 0; i < 800; i++)
    {
    bool converged = opt.Step(closure, x, opt_value, g);
    printf("Iter: %04d  Obj: %12.8f\n", i, opt_value);
    if(converged)
      break;
    }

  // Check that the solution is correct
  auto soln = LDDMMType::new_vimg(x, 1.0);
  LDDMMType::vimg_subtract_in_place(x, soln);
  double max_error = LDDMMType::vimg_component_abs_max(x);
  printf("Max deviation from known optimum: %12.8f\n", max_error);

  return max_error < 1.e-4 ? 0 : 1;
}
>>>>>>> a4725771

int main(int argc, char *argv[])
{
  // Check for the environment variable of test data
  if(!itksys::SystemTools::GetEnv("GREEDY_TEST_DATA_DIR", data_root))
    data_root = itksys::SystemTools::GetCurrentWorkingDirectory();

  if(argc < 2)
    return usage();

  CommandLineHelper cl(argc, argv);
  cl.set_data_root(data_root.c_str());

  std::string cmd = cl.read_arg();
  if(cmd == "phantom")
    {
    return RunPhantomTest(cl);
    }
  else if(cmd == "grad_metric_phi")
    {
    int dim = cl.read_integer();
    if(dim == 2)
      return RunMetricVoxelwiseGradientTest<2>(cl);
    else if (dim == 3)
      return RunMetricVoxelwiseGradientTest<3>(cl);
    }
  else if(cmd == "grad_metric_aff")
    {
    int dim = cl.read_integer();
    if(dim == 2)
      return RunAffineGradientTest<2>(cl);
    else if (dim == 3)
      return RunAffineGradientTest<3>(cl);
    }
  else if(cmd == "reg_2d_3d")
    {
    return RunReg2D3D(cl);
    }
  else if(cmd == "ncc_gradient_vs_matlab")
    {
    int wgt = cl.read_integer();
    return BasicWeightedNCCGradientTest(wgt != 0);
    }
  else if(cmd  == "masked_interpolation_test")
    {
    int dim = cl.read_integer();
    if(dim == 2)
      return RunMaskedInterpolationTest<2>();
    else if(dim == 3)
      return RunMaskedInterpolationTest<3>();
    else return -1;
    }
  else if(cmd == "tet_jac_reg")
    {
    int dim = cl.read_integer();
    std::string refspace = cl.is_at_end() ? std::string() : cl.read_existing_filename();
    std::string mesh = cl.is_at_end() ? std::string() : cl.read_existing_filename();
    if(dim == 2)
      return RunTetraJacobianRegularizationTest<2>(refspace, mesh);
    else if(dim == 3)
      return RunTetraJacobianRegularizationTest<3>(refspace, mesh);
    else return -1;
    }
  else if(cmd == "comp_layer")
    {
    int dim = cl.read_integer();
    if(dim == 2)
      return RunDifferentiableSelfCompositionTest<2>();
    else if(dim == 3)
      return RunDifferentiableSelfCompositionTest<3>();
    else return -1;
    }
  else if(cmd == "ssq_layer")
    {
    int dim = cl.read_integer();
    double noise_ampl = cl.is_at_end() ? 8.0 : cl.read_double();
    double noise_sigma = cl.is_at_end() ? 1.0 : cl.read_double();
    if(dim == 2)
      return RunDifferentiableScalingAndSquaringTest<2>(noise_ampl, noise_sigma);
    else if(dim == 3)
      return RunDifferentiableScalingAndSquaringTest<3>(noise_ampl, noise_sigma);
    else return -1;
    }
  else if(cmd == "svf_smoothness_reg")
    {
    int dim = cl.read_integer();
    if(dim == 2)
      return RunSVFSmoothnessRegularizerTest<2>();
    else if(dim == 3)
      return RunSVFSmoothnessRegularizerTest<3>();
    else return -1;
    }
  else if(cmd == "fast_smoothing")
    {
    int dim = cl.read_integer();
    std::string fn_src = cl.read_existing_filename();
    std::string fn_trg = cl.read_output_filename();
    double sigma = cl.read_double();
    if(dim == 2)
      return RunFastGaussianSmoothingTest<2>(fn_src, fn_trg, sigma);
    else if(dim == 3)
      return RunFastGaussianSmoothingTest<3>(fn_src, fn_trg, sigma);
    else return -1;
    }
  else if(cmd == "image_lbgfs")
    {
    return RunImageLBGFSTest();
    }
  else return usage();
};<|MERGE_RESOLUTION|>--- conflicted
+++ resolved
@@ -43,8 +43,6 @@
   printf("  reg_2d_3d <aff|def> <metric_value> <tol> <greedy_opts>\n");
   printf("        : Test 2D/3D registration using phantom images\n");
   printf("          Greedy options: -i, -ia, -m, -n \n");
-<<<<<<< HEAD
-=======
   printf("  tet_jac_reg <2|3> [refimage] [mesh] \n");
   printf("        : Test derivatives of the tetrahedral jacobian regularization term\n");
   printf("  comp_layer <2|3> \n");
@@ -57,7 +55,6 @@
   printf("        : Test fast smoothing code\n");
   printf("  image_lbgfs\n");
   printf("        : Test image lbgfs code\n");
->>>>>>> a4725771
   return -1;
 }
 
@@ -975,8 +972,6 @@
   return rc;
 }
 
-<<<<<<< HEAD
-=======
 template <unsigned int VDim>
 int
 RunTetraJacobianRegularizationTest(std::string fn_refspace, std::string fn_mesh)
@@ -1162,7 +1157,6 @@
 
   return max_error < 1.e-4 ? 0 : 1;
 }
->>>>>>> a4725771
 
 int main(int argc, char *argv[])
 {
