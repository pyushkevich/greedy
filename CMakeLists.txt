--- conflicted
+++ resolved
@@ -63,7 +63,6 @@
 INCLUDE(${ITK_USE_FILE})
 
 # VTK - required for quality mesh transformations
-<<<<<<< HEAD
 FIND_PACKAGE(VTK 9.1.0 REQUIRED COMPONENTS
   CommonCore
   IOCore
@@ -72,10 +71,8 @@
   IOGeometry
   IOImage
   FiltersCore
-  FiltersGeneral)
-=======
-FIND_PACKAGE(VTK 9.1.0 REQUIRED COMPONENTS CommonCore IOCore IOLegacy IOPLY IOGeometry FiltersModeling)
->>>>>>> 1eafa4c6
+  FiltersGeneral 
+  FiltersModeling)
 SET(GREEDY_VTK_LIBRARIES ${VTK_LIBRARIES})
 
 # Deal with FFTW - only used by experimental LDDMM code
